--- conflicted
+++ resolved
@@ -11,17 +11,16 @@
         super(StackedImageSources, self).__init__()
         self._layerStackModel = layerStackModel
         self._lseToIms = lseToIms
-        for entry in self._layerStackModel.layerStack:
-            layer = entry.layer
+        for layer in self._layerStackModel.layerStack:
             layer.opacityChanged.connect( partial(self._onOpacityChanged, layer) )
             layer.visibleChanged.connect( self._onVisibleChanged )
         for ims in lseToIms.itervalues():
             ims.isDirty.connect(self.isDirty)
 
     def __iter__( self ):
-        for entry in self._layerStackModel.layerStack:
-            if entry.layer.visible:
-                yield (entry.layer.opacity, self._lseToIms[entry])
+        for layer in self._layerStackModel.layerStack:
+            if layer.visible:
+                yield (layer.opacity, self._lseToIms[layer])
 
     def _onOpacityChanged( self, layer, opacity ):
         if layer.visible:
@@ -53,18 +52,10 @@
     
         ## setup image source stack and slice sources
         slicesrcs = []
-<<<<<<< HEAD
-        for layerStackEntry in layerStackModel.layerStack:
-            sliceSources, imageSource = self._parseLayer(layerStackEntry.layer)
+        for layer in layerStackModel.layerStack:
+            sliceSources, imageSource = self._parseLayer(layer)
             slicesrcs.extend(sliceSources)
-            self._lseToIms[layerStackEntry] = imageSource
-=======
-        stack_entries = []
-        for layerWrapper in self._layerModel.layerStack:
-            srcs, entry = self._parseLayer(layerWrapper)
-            slicesrcs.extend(srcs)
-            stack_entries.append(entry)
->>>>>>> f0cc0d8a
+            self._lseToIms[layer] = imageSource
         self._syncedSliceSources = SyncedSliceSources( slicesrcs )
         self._stackedImageSources = StackedImageSources( self._layerStackModel, self._lseToIms )
 
