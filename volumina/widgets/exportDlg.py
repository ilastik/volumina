#Python
import os
import threading
from collections import OrderedDict
from functools import partial
import re

#PyQt
from PyQt4.QtGui import QDialog, QFileDialog, QRegExpValidator, QPalette,\
                        QDialogButtonBox, QMessageBox, QProgressDialog, QLabel
from PyQt4.QtCore import QRegExp, Qt, QTimer, pyqtSignal
from PyQt4 import uic

#SciPy
import h5py
import numpy

#volumina
from multiStepProgressDialog import MultiStepProgressDialog

#ilastik
from ilastik.utility.gui.threadRouter import threadRouted
from ilastik.utility.gui import ThunkEventHandler

###
### lazyflow input
###
_has_lazyflow = True
try:
<<<<<<< HEAD
    from lazyflow.operators import OpSubRegion
    from lazyflow.operators.ioOperators import OpStackWriter, OpH5WriterBigDataset
=======
    from lazyflow.operators import OpSubRegion, OpPixelOperator 
    from lazyflow.operators.ioOperators import OpStackWriter 
    from lazyflow.operators.vigraOperators import OpH5WriterBigDataset
>>>>>>> db91d4f6
    from lazyflow.roi import TinyVector, sliceToRoi
except ImportError as e:
    exceptStr = str(e)
    _has_lazyflow = False

from volumina.widgets.multiStepProgressDialog import MultiStepProgressDialog

class ExportDialog(QDialog):
    
    progressSignal = pyqtSignal(float)
    finishedStepSignal = pyqtSignal()
    
    def __init__(self, parent=None):
        QDialog.__init__(self, parent)
        if not _has_lazyflow:
            QDialog.setEnabled(self,False)
        self.validRoi = True
        self.validInputOutputRange = True
        self.initUic()

    def initUic(self):
        p = os.path.split(__file__)[0]+'/'
        if p == "/": p = "."+p
        uic.loadUi(p+"ui/exporterDlg.ui", self)
        
        self.line_outputShape = OrderedDict()
        self.line_outputShape['t'] = self.lineEditOutputShapeT
        self.line_outputShape['x'] = self.lineEditOutputShapeX
        self.line_outputShape['y'] = self.lineEditOutputShapeY
        self.line_outputShape['z'] = self.lineEditOutputShapeZ
        self.line_outputShape['c'] = self.lineEditOutputShapeC
        
        #=======================================================================
        # connections
        #=======================================================================
        self.pushButtonPath.clicked.connect(self.on_pushButtonPathClicked)
        self.radioButtonH5.clicked.connect(self.on_radioButtonH5Clicked)
        self.radioButtonStack.clicked.connect(self.on_radioButtonStackClicked)
        self.comboBoxStackFileType.currentIndexChanged.connect(self.comboBoxStackFileTypeChanged)
        self.checkXY.stateChanged.connect(self.on_checkBoxDummyClicked)
        self.checkXZ.stateChanged.connect(self.on_checkBoxDummyClicked)
        self.checkXT.stateChanged.connect(self.on_checkBoxDummyClicked)
        self.checkYZ.stateChanged.connect(self.on_checkBoxDummyClicked)
        self.checkYT.stateChanged.connect(self.on_checkBoxDummyClicked)
        self.checkZT.stateChanged.connect(self.on_checkBoxDummyClicked)
        self.lineEditOutputShapeX.textEdited.connect(self.validateRoi)
        self.lineEditOutputShapeY.textEdited.connect(self.validateRoi)
        self.lineEditOutputShapeZ.textEdited.connect(self.validateRoi)
        self.lineEditOutputShapeT.textEdited.connect(self.validateRoi)
        self.lineEditOutputShapeC.textEdited.connect(self.validateRoi)
        self.normalizationComboBox.currentIndexChanged.connect(self.on_normalizationComboBoxChanged)
        self.inputValueRange.textEdited.connect(self.validateInputValueRange)
        self.outputValueRange.textEdited.connect(self.validateInputValueRange)
        #=======================================================================
        # style
        #=======================================================================
        self.on_radioButtonH5Clicked()
        self.on_normalizationComboBoxChanged()
        
        folderPath = os.path.abspath(os.getcwd())
        folderPath = folderPath.split("/")
        #folderPath = folderPath[0:-1]
        folderPath.append("Untitled.h5")
        folderPath = "/".join(folderPath)
        self.setLineEditFilePath(folderPath)
        
        
#===============================================================================
# set input data informations
#===============================================================================
    def setInput(self, inputSlot):
        self.input = inputSlot
        self.setVolumeShapeInfo()
        self.setRegExToLineEditOutputShape()
        self.setDefaultComboBoxHdf5DataType()
        self.setLayerValueRangeInfo()
        self.validateRoi()
        
    def _volumeMetaString(self, slot):
        v = "shape = {"
        for i, (axis, extent) in enumerate(zip(slot.meta.axistags, slot.meta.shape)):
            v += axis.key + ": " + str(extent)
            assert axis.key in self.line_outputShape.keys()
            if i < len(slot.meta.shape)-1:
                v += " "
        v += "}, dtype = " + str(slot.meta.dtype)
        return v
        
    def setVolumeShapeInfo(self):
        for i, (axis, extent) in enumerate(zip(self.input.meta.axistags, self.input.meta.shape)):
            self.line_outputShape[axis.key].setText("0 - %d" % (extent-1))
        self.inputVolumeDescription.setText(self._volumeMetaString(self.input))
    
    def setLayerValueRangeInfo(self):
        inputDRange = [0,0]
        if self.input.meta.drange:
            inputDRange = self.input.meta.drange
            
        self.inputValueRange.setText("%d - %d" % tuple(inputDRange))
        self.outputValueRange.setText("%d - %d" % tuple(inputDRange))
            
    def setRegExToLineEditOutputShape(self):
        r = QRegExp("([0-9]*)(-|\W)+([0-9]*)")
        for i in self.line_outputShape.values():
            i.setValidator(QRegExpValidator(r, i))
            
    def setDefaultComboBoxHdf5DataType(self):
        dtype = str(self.input.meta.dtype)
        for i in range(self.comboBoxHdf5DataType.count()):
            if dtype == str(self.comboBoxHdf5DataType.itemText(i)):
                self.comboBoxHdf5DataType.setCurrentIndex(i)
#===============================================================================
# file
#===============================================================================
    def on_pushButtonPathClicked(self):
        oldPath = self.lineEditFilePath.displayText()
        fileDlg = QFileDialog()
        fileDlg.setOption( QFileDialog.DontUseNativeDialog, True )
        newPath = str(fileDlg.getSaveFileName(self, "Save File", str(self.lineEditFilePath.displayText())))
        if newPath == "":
            newPath = oldPath
        self.lineEditFilePath.setText(newPath)
        self.correctFilePathSuffix()
    
    def correctFilePathSuffix(self):
        path = str(self.lineEditFilePath.displayText())
        path = path.split("/")
        if self.radioButtonH5.isChecked():
            filetype = "h5"
        if self.radioButtonStack.isChecked():
            filetype = str(self.comboBoxStackFileType.currentText())
        if not path[-1].endswith("."+filetype):
            if "." not in path[-1]:
                path[-1] = path[-1] + "." + filetype
            else:
                path[-1] = path[-1].split(".")
                path[-1] = path[-1][0:-1]
                path[-1].append(filetype)
                path[-1] = ".".join(path[-1])
        path = "/".join(path)
        self.lineEditFilePath.setText(path)
        
#===============================================================================
# output formats
#===============================================================================
    def on_radioButtonH5Clicked(self):
        self.widgetOptionsHDF5.setVisible(True)
        self.widgetOptionsStack.setVisible(False)
        self.correctFilePathSuffix()

    def on_radioButtonStackClicked(self):
        self.widgetOptionsHDF5.setVisible(False)
        self.widgetOptionsStack.setVisible(True)
        self.correctFilePathSuffix()
    
    def getOutputDtype(self):
        if self.radioButtonH5.isChecked():
            h5type = str(self.comboBoxHdf5DataType.currentText())
            return numpy.dtype(h5type)
            #parse for type / bits
            
        elif self.radioButtonStack.isChecked():
            stacktype = str(self.comboBoxStackFileType.currentText())
            return self.convertFiletypeToDtype(stacktype)
            


#===============================================================================
# options
#===============================================================================
    def on_normalizationComboBoxChanged(self):
        selection = str(self.normalizationComboBox.currentText())
        if selection == "No Normalization":
            self.normalizationMethod = 0
        elif selection == "Change range from":
            self.normalizationMethod = 1
        elif selection == "Auto Normalization":
            self.normalizationMethod = 2 #Currently not implemented
        
        p = QPalette()
        if self.normalizationMethod == 0:
            p.setColor(QPalette.Base,Qt.gray)
            p.setColor(QPalette.Text,Qt.gray)
            
            self.inputValueRange.setPalette(p)
            self.inputValueRange.setEnabled(False)
            self.outputValueRange.setPalette(p)
            self.outputValueRange.setEnabled(False)

        else:
            p.setColor(QPalette.Base,Qt.white)
            p.setColor(QPalette.Text,Qt.black)
            self.inputValueRange.setPalette(p)
            self.inputValueRange.setEnabled(True)
            self.outputValueRange.setPalette(p)
            self.outputValueRange.setEnabled(True)

        
        self.validateInputValueRange()


    def on_checkBoxNormalizeClicked(self, int):
        if int == 0:
            #self.spinBoxNormalizeStart.setDisabled(True)
            self.spinBoxNormalizeStop.setDisabled(True)
        else:
            #self.spinBoxNormalizeStart.setDisabled(False)
            self.spinBoxNormalizeStop.setDisabled(False)
            
    def on_checkBoxDummyClicked(self):
        checkedList = []
        #for i in range(len(self.checkBoxDummyList)):
        #    if self.checkBoxDummyList[i].isChecked():
        #        checkedList.append(str(self.checkBoxDummyList[i].text()))
        return checkedList
    
    def comboBoxStackFileTypeChanged(self, int):
        self.correctFilePathSuffix()
    #===========================================================================
    # lineEditOutputShape    
    #===========================================================================
    def validateOptions(self):
        allValid = True
        allValid = self.validRoi and allValid
        okButton = self.buttonBox.button(QDialogButtonBox.Ok)
        if self.normalizationMethod > 0:
            allValid = self.validInputOutputRange and allValid
        if allValid:
            okButton.setEnabled(True)
        else:
            okButton.setEnabled(False)
        
        return allValid
    
    def validateRoi(self):

        lineEditOutputShapeList = []
        isValidDict = OrderedDict()
        volumeShape = self.input.meta.getTaggedShape()
        for key,value in self.line_outputShape.items():
            if key not in volumeShape:
                isValidDict[key] = "Disabled" 
                continue
            limits = [int(token) for token in str(value.text()).split() if token.isdigit()]

            isValidDict[key] = False
            if len(limits) != 2:
                continue
            elif limits[0] >= volumeShape[key] or limits[1] >= volumeShape[key]:
                continue
            elif limits[1] < limits[0]:
                continue
            lineEditOutputShapeList.append(slice(limits[0],limits[1] + 1))
            isValidDict[key] = True

        isValid = True
        for key,value in isValidDict.items():
            p = QPalette()
            if value == True:
                p.setColor(QPalette.Base, Qt.white)
                p.setColor(QPalette.Text,Qt.black)
            elif value == False:
                isValid = False
                p.setColor(QPalette.Base, Qt.red)
                p.setColor(QPalette.Text,Qt.white)
            elif value == "Disabled":
                p.setColor(QPalette.Base, Qt.gray)
                p.setColor(QPalette.Text,Qt.gray)
                
            self.line_outputShape[key].setPalette(p)

        self.roi = tuple(lineEditOutputShapeList)

        self.validRoi = isValid
        self.validateOptions()


    def setLineEditFilePath(self, filePath):
        self.lineEditFilePath.setText(filePath)
        
    def lineEditOutputShapeChanged(self):
        self.lineEditOutputShapeListValidation()

    def validateInputValueRange(self):
        isValid = True
        if self.normalizationMethod > 0:
            #validate input range:
            dtypes = [self.input.meta.dtype, self.getOutputDtype()]
            self.normalizationValues = [[] for dtype in dtypes]
            for i, valueRange in enumerate([self.inputValueRange,
                                            self.outputValueRange]):
                limits = []
                for token in str(valueRange.text()).split():
                    try:
                        num = dtypes[i].type(token)
                        limits.append(num)
                    except:
                        pass

            
                p = QPalette()

                if len(limits) != 2:
                    isValid = False
                elif not limits[1] > limits[0]:
                    isValid = False
                else:
                    self.normalizationValues[i] = limits
                
                if isValid:
                    p.setColor(QPalette.Base,Qt.white)
                    p.setColor(QPalette.Text,Qt.black)
                else:
                    p.setColor(QPalette.Base,Qt.red)
                    p.setColor(QPalette.Text,Qt.white)
                
                valueRange.setPalette(p) 
        
        self.validInputOutputRange = isValid

        self.validateOptions()
        


#===============================================================================
# create values
#===============================================================================
    
    def accept(self, *args, **kwargs):
        dlg = MultiStepProgressDialog(self)
        #thunkEventHandler = ThunkEventHandler(dlg)
        dlg.setNumberOfSteps(2)
        #Step1: 
        
        roi = sliceToRoi(self.roi,self.input.meta.shape)
        subRegion = OpSubRegion(self.input.getRealOperator())

        subRegion.Start.setValue(tuple([k for k in roi[0]]))
        subRegion.Stop.setValue(tuple([k for k in roi[1]]))
        subRegion.Input.connect(self.input)

        inputVolume = subRegion

        #handle different outputTypes


        if self.normalizationMethod in [1,2]:
            normalizer = OpPixelOperator(self.input.getRealOperator())
            normalizer.Input.connect(inputVolume.Output)
            minVal, maxVal = numpy.nan, numpy.nan

            if self.normalizationMethod == 1:
                inputVolume = normalizer.Output
                minVal,maxVal = self.normalizationValues[0]
                outputMinVal, outputMaxVal = self.normalizationValues[1]
            elif self.normalizationMethod == 2:
                raise Exception("Not Implemented yet")
                
            def normalize(val):
                invVal = 1./(maxVal - minVal)
                return outputMinVal + (val - minVal)  * (outputMaxVal - outputMinVal) * invVal 
            
            normalizer.Function.setValue(normalize)
            inputVolume = normalizer

        outputDtype = self.getOutputDtype()
        if outputDtype is not self.input.meta.dtype:
            converter = OpPixelOperator(self.input.getRealOperator())
            converter.Input.connect(inputVolume.Output)
            
            def convertToType(val):
                return outputDtype.type(val)
            converter.Function.setValue(convertToType)
            inputVolume = converter

        dlg.finishStep()
        #step 2
        if self.radioButtonStack.isChecked():
            key = self.createKeyForOutputShape()
            
            writer = OpStackWriter(self.input.getRealOperator())
            writer.inputs["input"].connect(self.input)
            writer.inputs["filepath"].setValue(str(self.lineEditFilePath.displayText()))
            writer.inputs["dummy"].setValue(["zt"])
            writer.outputs["WritePNGStack"][key].allocate().wait()

        elif self.radioButtonH5.isChecked():
            h5f = h5py.File(str(self.lineEditFilePath.displayText()), 'w')
            hdf5path = str(self.lineEditHdf5Path.displayText())
   
            writerH5 = OpH5WriterBigDataset(self.input.getRealOperator())
            writerH5.hdf5File.setValue(h5f)
            writerH5.hdf5Path.setValue(hdf5path)
            writerH5.Image.connect(inputVolume.Output)

            self._storageRequest = writerH5.WriteImage[...]

            def handleFinish(result):
                self.finishedStepSignal.emit()
            def handleCancel():
                print "Full volume prediction save CANCELLED."
            def cancelRequest():
                print "Cancelling request"
                self._storageRequest.cancel()
            def onProgressGUI(x):
                print "xxx",x
                dlg.setStepProgress(x)
            def onProgressLazyflow(x):
                self.progressSignal.emit(x)
            
            self.progressSignal.connect(onProgressGUI)
            self.finishedStepSignal.connect(dlg.finishStep)
           
           # Trigger the write and wait for it to complete or cancel.
            self._storageRequest.notify_finished(handleFinish)
            self._storageRequest.notify_cancelled(handleCancel)
            
            dlg.rejected.connect(cancelRequest)
            writerH5.progressSignal.subscribe( onProgressLazyflow )
            self._storageRequest.submit() 
            
            dlg.exec_()
            
            writerH5.cleanUp()
        
        else:
            raise RuntimeError("unhandled button")
        
        return QDialog.accept(self, *args, **kwargs)
    
    def show(self):
        if not _has_lazyflow:
            popUp = QMessageBox(parent=self)
            popUp.setTextFormat(1)
            popUp.setText("<font size=\"4\"> Lazyflow could not be imported:</font> <br><br><b><font size=\"4\" color=\"#8A0808\">%s</font></b>"%(exceptStr))
            popUp.show()
            popUp.exec_()
        QDialog.show(self)
  
    def convertFiletypeToDtype(self, ftype):
        if ftype == "png":
            return numpy.uint8
        if ftype == "jpeg":
            return numpy.uint16
        if ftype == "tiff":
            return numpy.uint8

if __name__ == '__main__':
    from PyQt4.QtGui import QApplication
    import vigra, numpy
    from lazyflow.operators import OpArrayPiper
    from lazyflow.graph import Graph
    app = QApplication(list())
   
    g = Graph()
    arr = vigra.Volume((60,80,40), dtype=numpy.float32)
    arr[:] = numpy.random.random_sample(arr.shape)
    a = OpArrayPiper(graph=g)
    a.Input.setValue(arr)
    
    d = ExportDialog()
    d.setInput(a.Output)
    
    d.show()
    app.exec_()<|MERGE_RESOLUTION|>--- conflicted
+++ resolved
@@ -27,14 +27,8 @@
 ###
 _has_lazyflow = True
 try:
-<<<<<<< HEAD
-    from lazyflow.operators import OpSubRegion
     from lazyflow.operators.ioOperators import OpStackWriter, OpH5WriterBigDataset
-=======
     from lazyflow.operators import OpSubRegion, OpPixelOperator 
-    from lazyflow.operators.ioOperators import OpStackWriter 
-    from lazyflow.operators.vigraOperators import OpH5WriterBigDataset
->>>>>>> db91d4f6
     from lazyflow.roi import TinyVector, sliceToRoi
 except ImportError as e:
     exceptStr = str(e)
