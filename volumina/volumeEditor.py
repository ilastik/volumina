from __future__ import absolute_import
###############################################################################
#   volumina: volume slicing and editing library
#
#       Copyright (C) 2011-2014, the ilastik developers
#                                <team@ilastik.org>
#
# This program is free software; you can redistribute it and/or
# modify it under the terms of the Lesser GNU General Public License
# as published by the Free Software Foundation; either version 2.1
# of the License, or (at your option) any later version.
#
# This program is distributed in the hope that it will be useful,
# but WITHOUT ANY WARRANTY; without even the implied warranty of
# MERCHANTABILITY or FITNESS FOR A PARTICULAR PURPOSE. See the
# GNU Lesser General Public License for more details.
#
# See the files LICENSE.lgpl2 and LICENSE.lgpl3 for full text of the
# GNU Lesser General Public License version 2.1 and 3 respectively.
# This information is also available on the ilastik web site at:
#		   http://ilastik.org/license/
###############################################################################
#Python
import copy
from functools import partial

#SciPy
import numpy

#PyQt
from PyQt5.QtCore import pyqtSignal, QObject
from PyQt5.QtWidgets import QApplication, QWidget

#volumina
import volumina.pixelpipeline.imagepump
from .eventswitch import EventSwitch
from .imageScene2D import ImageScene2D
from .imageView2D import ImageView2D
from .positionModel import PositionModel
from .croppingMarkers import CropExtentsModel
from .navigationController import NavigationController, NavigationInterpreter
from .brushingcontroller import BrushingInterpreter, BrushingController, \
                              CrosshairController
from .thresholdingcontroller import ThresholdingInterpreter
from .brushingmodel import BrushingModel
from .slicingtools import SliceProjection

import logging
logger = logging.getLogger(__name__)

<<<<<<< HEAD
useVTK = True
try:
    from .view3d.view3d import OverviewScene
except:
    logger.error( "Warning: could not import optional dependency VTK" )
    useVTK = False
=======
>>>>>>> 3e51b6c1

#*******************************************************************************
# V o l u m e E d i t o r                                                      *
#*******************************************************************************

class VolumeEditor( QObject ):
    newImageView2DFocus = pyqtSignal()
    shapeChanged = pyqtSignal()

    @property
    def showDebugPatches(self):
        return self._showDebugPatches
    @showDebugPatches.setter
    def showDebugPatches(self, show):
        for s in self.imageScenes:
            s.showTileOutlines = show
        self._showDebugPatches = show

    @property
    def showTileProgress(self):
        return self._showTileProgress
    @showDebugPatches.setter
    def showTileProgress(self, show):
        for s in self.imageScenes:
            s.showTileProgress = show
        self._showTileProgress = show

    @property
    def cacheSize(self):
        return self._cacheSize
    @cacheSize.setter
    def cacheSize(self, cache_size):
        self._cacheSize = cache_size
        for s in self.imageScenes:
            s.setCacheSize(cache_size)

    @property
    def navigationInterpreterType(self):
        return type(self.navInterpret)
    @navigationInterpreterType.setter
    def navigationInterpreterType(self,navInt):
        self.navInterpret = navInt(self.navCtrl)
        self.eventSwitch.interpreter = self.navInterpret

    def setNavigationInterpreter(self, navInterpret):
        self.navInterpret = navInterpret
        self.eventSwitch.interpreter = self.navInterpret

    @property
    def syncAlongAxes( self ):
        '''Axes orthogonal to slices, whose values are synced between layers.

        Returns: a tuple of up to three values, encoding:
                 0 - time
                 1 - space
                 2 - channel

                 for example the meaning of (0,1) is: time and orthogonal space axes
                 are synced for all layers, channel is not. (For the x-y slice, the space
                 axis would be z and so on.)
 
        '''
        return tuple(self._sync_along)

    @property
    def dataShape(self):
        return self.posModel.shape5D
    @dataShape.setter
    def dataShape(self, s):
<<<<<<< HEAD
        self.cropModel.set_volume_shape_3d_cropped([0,0,0],s[1:4])
        self.cropModel.set_time_shape_cropped(0,s[0])
=======
        self.posModel.shape5D = s
        for i, v in enumerate(self.imageViews):
            v.sliceShape = self.posModel.sliceShape(axis=i)
        self.view3d.shape = s[1:4]

        if self.cropModel._crop_extents[0][0] == None or self.cropModel.cropZero():
            self.cropModel.set_volume_shape_3d_cropped([0,0,0],s[1:4])
            self.cropModel.set_time_shape_cropped(0,s[0])
>>>>>>> 3e51b6c1

        self.posModel.shape5D = s
        #for 2D images, disable the slice intersection marker
        is_2D = (numpy.asarray(s[1:4]) == 1).any()
        if is_2D:
            self.navCtrl.indicateSliceIntersection = False
        else:
            for i in range(3):
                self.parent.volumeEditorWidget.quadview.ensureMinimized(i)

        self.shapeChanged.emit()

        for i, v in enumerate(self.imageViews):
            v.sliceShape = self.posModel.sliceShape(axis=i)
        self.view3d.dataShape = s[1:4]

    def lastImageViewFocus(self, axis):
        self._lastImageViewFocus = axis
        self.newImageView2DFocus.emit()

    def __init__( self, layerStackModel, parent, labelsink=None, crosshair=True, syncAlongAxes=(0,1)):
        super(VolumeEditor, self).__init__(parent=parent)
        self._sync_along = tuple(syncAlongAxes)

        ##
        ## properties
        ##
        self._showDebugPatches   = False
        self._showTileProgress   = True

        ##
        ## base components
        ##
        self.layerStack = layerStackModel
        self.posModel = PositionModel(self)
        self.brushingModel = BrushingModel()
        self.cropModel = CropExtentsModel( self )

        self.imageScenes = [ImageScene2D(self.posModel, (0,1,4), swapped_default=True),
                            ImageScene2D(self.posModel, (0,2,4)),
                            ImageScene2D(self.posModel, (0,3,4))]
        self.imageViews = [ImageView2D(parent, self.cropModel, self.imageScenes[i]) for i in [0,1,2]]
        self.imageViews[0].focusChanged.connect(lambda arg=0 : self.lastImageViewFocus(arg))
        self.imageViews[1].focusChanged.connect(lambda arg=1 : self.lastImageViewFocus(arg))
        self.imageViews[2].focusChanged.connect(lambda arg=2 : self.lastImageViewFocus(arg))
        self._lastImageViewFocus = 0

        if not crosshair:
            for view in self.imageViews:
                view._crossHairCursor.enabled = False

        self.imagepumps = self._initImagePumps()

        self.view3d = self._initView3d()

        names = ['x', 'y', 'z']
        for scene, name, pump in zip(self.imageScenes, names, self.imagepumps):
            scene.setObjectName(name)
            scene.stackedImageSources = pump.stackedImageSources

        self.cacheSize = 50

        ##
        ## interaction
        ##
        # event switch
        self.eventSwitch = EventSwitch(self.imageViews)

        # navigation control
        v3d = self.view3d
        self.navCtrl      = NavigationController(self.imageViews, self.imagepumps, self.posModel, view3d=v3d)
        self.navInterpret = NavigationInterpreter(self.navCtrl)

        # brushing control
        if crosshair:
            self.crosshairController = CrosshairController(self.brushingModel, self.imageViews)
        self.brushingController = BrushingController(self.brushingModel, self.posModel, labelsink)
        self.brushingInterpreter = BrushingInterpreter(self.navCtrl, self.brushingController)

        for v in self.imageViews:
            self.brushingController._brushingModel.brushSizeChanged.connect(v._sliceIntersectionMarker._set_diameter)

        # thresholding control
        self.thresInterpreter = ThresholdingInterpreter(self.navCtrl, 
                                                        self.layerStack,
                                                        self.posModel)
        # initial interaction mode
        self.eventSwitch.interpreter = self.navInterpret

        # By default, don't show cropping controls
        self.showCropLines(False)

        ##
        ## connect
        ##
        self.posModel.timeChanged.connect(self.navCtrl.changeTime)
        self.posModel.slicingPositionChanged.connect(self.navCtrl.moveSlicingPosition)
        if crosshair:
            self.posModel.cursorPositionChanged.connect(self.navCtrl.moveCrosshair)
        self.posModel.slicingPositionSettled.connect(self.navCtrl.settleSlicingPosition)

        self.layerStack.layerAdded.connect( self._onLayerAdded )
        self.parent = parent

    def _reset(self):
        for s in self.imageScenes:
            s.reset()

    def scheduleSlicesRedraw(self):
        for s in self.imageScenes:
            s._invalidateRect()

    def setInteractionMode( self, name):
        modes = {'navigation': self.navInterpret, 
                 'brushing': self.brushingInterpreter,
                 'thresholding' : self.thresInterpreter}
        self.eventSwitch.interpreter = modes[name]

    def showCropLines(self, visible):
        for view in self.imageViews:
            view.showCropLines(visible)

    def cleanUp(self):
        QApplication.processEvents()
        for scene in self._imageViews:
            scene.close()
            scene.deleteLater()
        self._imageViews = []
        QApplication.processEvents()

    def closeEvent(self, event):
        event.accept()

    def setLabelSink(self, labelsink):
        self.brushingController.setDataSink(labelsink)

    ##
    ## private
    ##
    def _initImagePumps( self ):
        alongTXC = SliceProjection( abscissa = 2, ordinate = 3, along = [0,1,4] )
        alongTYC = SliceProjection( abscissa = 1, ordinate = 3, along = [0,2,4] )
        alongTZC = SliceProjection( abscissa = 1, ordinate = 2, along = [0,3,4] )

        imagepumps = []
        imagepumps.append(volumina.pixelpipeline.imagepump.ImagePump( self.layerStack, alongTXC, self._sync_along ))
        imagepumps.append(volumina.pixelpipeline.imagepump.ImagePump( self.layerStack, alongTYC, self._sync_along ))
        imagepumps.append(volumina.pixelpipeline.imagepump.ImagePump( self.layerStack, alongTZC, self._sync_along ))

        return imagepumps

    def _initView3d( self ):
        from .view3d.overview3d import Overview3D
        view3d = Overview3D()

        def onSliceDragged():
            self.posModel.slicingPos = view3d.slice

        view3d.slice_changed.connect(onSliceDragged)
        return view3d

    def _onLayerAdded( self, layer, row ):
        self.navCtrl.layerChangeChannel( layer)
        layer.channelChanged.connect( partial(self.navCtrl.layerChangeChannel, layer=layer) )<|MERGE_RESOLUTION|>--- conflicted
+++ resolved
@@ -48,15 +48,6 @@
 import logging
 logger = logging.getLogger(__name__)
 
-<<<<<<< HEAD
-useVTK = True
-try:
-    from .view3d.view3d import OverviewScene
-except:
-    logger.error( "Warning: could not import optional dependency VTK" )
-    useVTK = False
-=======
->>>>>>> 3e51b6c1
 
 #*******************************************************************************
 # V o l u m e E d i t o r                                                      *
@@ -126,19 +117,8 @@
         return self.posModel.shape5D
     @dataShape.setter
     def dataShape(self, s):
-<<<<<<< HEAD
         self.cropModel.set_volume_shape_3d_cropped([0,0,0],s[1:4])
         self.cropModel.set_time_shape_cropped(0,s[0])
-=======
-        self.posModel.shape5D = s
-        for i, v in enumerate(self.imageViews):
-            v.sliceShape = self.posModel.sliceShape(axis=i)
-        self.view3d.shape = s[1:4]
-
-        if self.cropModel._crop_extents[0][0] == None or self.cropModel.cropZero():
-            self.cropModel.set_volume_shape_3d_cropped([0,0,0],s[1:4])
-            self.cropModel.set_time_shape_cropped(0,s[0])
->>>>>>> 3e51b6c1
 
         self.posModel.shape5D = s
         #for 2D images, disable the slice intersection marker
@@ -153,7 +133,7 @@
 
         for i, v in enumerate(self.imageViews):
             v.sliceShape = self.posModel.sliceShape(axis=i)
-        self.view3d.dataShape = s[1:4]
+        self.view3d.shape = s[1:4]
 
     def lastImageViewFocus(self, axis):
         self._lastImageViewFocus = axis
