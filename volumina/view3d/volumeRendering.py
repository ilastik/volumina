--- conflicted
+++ resolved
@@ -19,12 +19,7 @@
 # This information is also available on the ilastik web site at:
 #		   http://ilastik.org/license/
 ###############################################################################
-<<<<<<< HEAD
-from builtins import range
 from PyQt5.QtWidgets import QApplication
-import vtk
-=======
->>>>>>> 3e51b6c1
 import numpy
 from colorsys import hsv_to_rgb
 from threading import current_thread
@@ -88,14 +83,6 @@
     def update(self):
         assert current_thread().name == 'MainThread', \
             "RenderingManager.update() must be called from the main thread to avoid segfaults."
-<<<<<<< HEAD
-        for label, color in self._cmap.items():
-            self._colorFunc.AddRGBPoint(label, *color)
-        self._dataImporter.Modified()
-        self._volumeRendering.Update()
-        if self._overview_scene.qvtk is not None:
-            self._overview_scene.qvtk.update()
-=======
 
         if not self._dirty:
             return
@@ -129,7 +116,6 @@
             mesh.setColor(self._cmap[self._mapping[label]] + (1,))
             mesh.setShader("toon")
             self._overview_scene.add_object(label, mesh)
->>>>>>> 3e51b6c1
 
     def setColor(self, label, color):
         self._cmap[label] = color
